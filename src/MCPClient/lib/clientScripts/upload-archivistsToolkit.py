#!/usr/bin/env python2

# author: jhs
# created: 2013-01-28
# project: Rockefeller Archivematica - Archivists Toolkit Integration

# notes: this script creates a sql script, that can be run against an AT database
#        it will insert digital object records into AT for existing Archival Descriptions objects
#
# inputs:  requires information about the AT database, and the location of the DIP, plus some metadata supplied by the user
#
# first version of this script gets the input from prompts, next version will get it from MCP db.
#
# example usage:
#
# python at_import.py --host=localhost --port=3306 --dbname="ATTEST" --dbuser=ATuser --dbpass=hello --dip_location="/home/jhs/dip" --dip_name=mydip --atuser=myuser --use_statement="Image-Service" --uri_prefix="http://www.rockarch.org/"
#

import argparse
import logging
import os
import sys

# archivematicaCommon
from custom_handlers import GroupWriteRotatingFileHandler
from xml2obj import mets_file

# dashboard
from main.models import AtkDIPObjectResourcePairing

# external
from agentarchives.atk import ArchivistsToolkitClient

# global variables
testMode = 0

logging.basicConfig(level=logging.INFO)
logger = logging.getLogger('archivematica.mcp.client')
logger.addHandler(logging.NullHandler())
logger.addHandler(GroupWriteRotatingFileHandler('/var/log/archivematica/at_upload.log', mode='a'))


def recursive_file_gen(mydir):
    for root, dirs, files in os.walk(mydir):
        for file in files:
            yield os.path.join(root, file)


def get_user_input():
    print "Archivematica import to AT script"
    print "Welcome\n"
    atdbhost = raw_input("AT database hostname:")
    atdbport = raw_input("AT database port:")
    atdbuser = raw_input("AT database user name:")
    atpass = raw_input("AT database user password:")
    atuser = raw_input("AT username:")
    atdb = raw_input("AT database name:")

    dip_location = raw_input("Location of DIP:")
    dip_name = raw_input("Name of DIP:")

    object_type = raw_input("Object Type:")
    ead_actuate = raw_input("EAD Actuate:")
    ead_show = raw_input("EAD Show:")
    use_statement = raw_input("Use Statement:")

    uri_prefix = raw_input("prefix for uri:")
    return atdbhost, atdbport, atdbuser, atpass, atdb, dip_location, dip_name, atuser, object_type, ead_actuate, ead_show, use_statement, uri_prefix


def get_files_from_dip(dip_location, dip_name, dip_uuid):
    # need to find files in objects dir of dip:
    # go to dipLocation/dipName/objects
    # get a directory listing
    # for each item, set fileName and go
    try:
        mydir = dip_location + "objects/"
        mylist = list(recursive_file_gen(mydir))

        if len(mylist) > 0:
            return mylist
        else:
            logger.error("no files in " + mydir)
            raise ValueError("cannot find dip")
            exit(2)
    except Exception:
        raise
        exit(3)


def get_pairs(dip_uuid):
    # make a set of pairs from pairs table
    return {pair.fileuuid: {'rid': pair.resourceid, 'rcid': pair.resourceComponentId}
            for pair in AtkDIPObjectResourcePairing.objects.filter(dipuuid=dip_uuid)}


def delete_pairs(dip_uuid):
    AtkDIPObjectResourcePairing.objects.filter(dipuuid=dip_uuid).delete()


def upload_to_atk(mylist, atuser, ead_actuate, ead_show, object_type, use_statement, uri_prefix, dip_uuid, access_conditions, use_conditions, restrictions, dip_location):
    logger.info("inputs: actuate '{}' show '{}' type '{}'  use_statement '{}' use_conditions '{}'".format(ead_actuate, ead_show, object_type, use_statement, use_conditions))
    if not uri_prefix.endswith('/'):
        uri_prefix += '/'

    # get mets object if needed
    mets = None
    if restrictions == 'premis' or len(access_conditions) == 0 or len(use_conditions) == 0:
        try:
            logger.debug("looking for mets: {}".format(dip_uuid))
            mets_source = dip_location + 'METS.' + dip_uuid + '.xml'
            mets = mets_file(mets_source)
            logger.debug("found mets file")
        except Exception:
            raise
            exit(4)
<<<<<<< HEAD
            
    global db
    global cursor
    db = atk.connect_db(args.atdbhost, args.atdbport, args.atdbuser, args.atdbpass, args.atdb)
    cursor = db.cursor()
    
    #get a list of all the items in this collection
    #col = atk.collection_list(db, resource_id)
    #logger.debug("got collection_list: {}".format(len(col)))
    sql0 = "select max(fileVersionId) from FileVersions"
    logger.info('sql0: ' + sql0)
    cursor.execute(sql0)
    data = cursor.fetchone()
    if not data[0]:
        newfVID = 1
    else:
        newfVID = int(data[0]) 
    logger.info('base file version id found is ' + str(data[0]))
    global base_fv_id 
    base_fv_id = newfVID        
=======

    client = ArchivistsToolkitClient(args.atdbhost, args.atdbuser, args.atdbpass, args.atdb)
>>>>>>> 8e49b8bd

    pairs = get_pairs(dip_uuid)
    # TODO test to make sure we got some pairs

    for f in mylist:
        logger.info('using ' + f)
        file_name = os.path.basename(f)
        logger.info('file_name is ' + file_name)
        uuid = file_name[0:36]
        access_restrictions = None
        access_rightsGrantedNote = None
        use_restrictions = None
        use_rightsGrantedNote = None
        if mets and mets[uuid]:
            # get premis info from mets
            for premis in mets[uuid]['premis']:
                logger.debug("{} rights = {}, note={}".format(premis, mets[uuid]['premis'][premis]['restriction'],mets[uuid]['premis'][premis]['rightsGrantedNote']))
                if premis == 'disseminate':
                    access_restrictions = mets[uuid]['premis']['disseminate']['restriction']
                    access_rightsGrantedNote = mets[uuid]['premis']['disseminate']['rightsGrantedNote']
                if premis == 'publish':
                    use_restrictions = mets[uuid]['premis']['publish']['restriction']
                    use_rightsGrantedNote = mets[uuid]['premis']['publish']['rightsGrantedNote']
        logger.debug("determine restrictions")
        # determine restrictions
        if restrictions == 'no':
            restrictions_apply = False
        elif restrictions == 'yes':
            restrictions_apply = True
            ead_actuate = "none"
            ead_show = "none"
        elif restrictions == 'premis':
            logger.debug("premis restrictions")
            if access_restrictions == 'Allow' and use_restrictions == 'Allow':
                restrictions_apply = False
            else:
                restrictions_apply = True
                ead_actuate = "none"
                ead_show = "none"

        if len(use_conditions) == 0 or restrictions == 'premis':
            if use_rightsGrantedNote:
                use_conditions = use_rightsGrantedNote

        if len(access_conditions) == 0 or restrictions == 'premis':
            if access_rightsGrantedNote:
                access_conditions = access_rightsGrantedNote

        file_uri = uri_prefix + file_name

        if uuid in pairs:
<<<<<<< HEAD
            is_resource = False
            if pairs[uuid]['rcid'] > 0:
                val = pairs[uuid]['rcid']
                sql1 = '''select resourceComponentId, dateBegin, dateEnd, dateExpression, title from
                          ResourcesComponents where resourcecomponentid = %s'''
            else:
                is_resource = True
                val = pairs[uuid]['rid']
                sql1 = '''select resourceComponentId, dateBegin, dateEnd, dateExpression, title from
                          Resources where resourceid = %s'''
                       
            logger.debug('sql1:' + sql1) 
            cursor.execute(sql1, (val,))
            data = cursor.fetchone()
            rcid = data[0]
            dateBegin = data[1]
            dateEnd = data[2]
            dateExpression = data[3]
            rc_title = data[4]
            logger.debug("found rc_title " + rc_title + ":" + str(len(rc_title)) ) 
            if (not rc_title or len(rc_title) == 0):
                if (not dateExpression or len(dateExpression) == 0):
                    if dateBegin == dateEnd:
                        short_file_name = str(dateBegin)
                    else:
                        short_file_name = str(dateBegin) + '-' + str(dateEnd)
                else:
                    short_file_name = dateExpression
            else:
                short_file_name = rc_title

            logger.debug("dateExpression is : " + str(dateExpression) + str(len(dateExpression)))
            logger.debug("dates are  " + str(dateBegin) + "-" + str(dateEnd))
            logger.debug("short file name is " + str(short_file_name))
 
            sql2 = "select repositoryId from Repositories" 
            logger.debug('sql2: ' + sql2)

            cursor.execute(sql2)
            data = cursor.fetchone()
            repoId = data[0]
            logger.debug('repoId: ' + str(repoId))
            sql3 = " select max(archDescriptionInstancesId) from ArchDescriptionInstances"
            logger.debug('sql3: ' + sql3) 
            cursor.execute(sql3)
            data = cursor.fetchone()
            newaDID = int(data[0]) + 1

            if is_resource:
                sql4 = "insert into ArchDescriptionInstances (archDescriptionInstancesId, instanceDescriminator, instanceType, resourceId) values (%s, 'digital', 'Digital object', %s)"
            else:
                sql4 = "insert into ArchDescriptionInstances (archDescriptionInstancesId, instanceDescriminator, instanceType, resourceComponentId) values (%s, 'digital', 'Digital object', %s)"
        
            logger.debug('sql4:' + sql4)
            adid = process_sql(sql4, (newaDID, rcid))
            #added sanity checks in case date fields in original archival description were all empty
            if len(dateExpression) == 0:
                dateExpression = 'null'
            if not dateBegin: 
                dateBegin = 0
            if not dateEnd:
                dateEnd = 0
   
            sql5 = """INSERT INTO DigitalObjects                  
               (`version`,`lastUpdated`,`created`,`lastUpdatedBy`,`createdBy`,`title`,
                `dateExpression`,`dateBegin`,`dateEnd`,`languageCode`,`restrictionsApply`,
                `eadDaoActuate`,`eadDaoShow`,`metsIdentifier`,`objectType`,`label`, 
                `objectOrder`,`archDescriptionInstancesId`,`repositoryId`)
               VALUES (1, %s, %s, %s, %s, %s, %s, %s, %s, 'English', %s, %s, %s, %s, %s,' ',  0, %s, %s)"""
            logger.debug('sql5: ' + sql5)
            doID = process_sql(sql5, (time_now, time_now, atuser, atuser, short_file_name,dateExpression, dateBegin, dateEnd, int(restrictions_apply), ead_actuate, ead_show,uuid, object_type, newaDID, repoId))
            sql6 = """insert into FileVersions (fileVersionId, version, lastUpdated, created, lastUpdatedBy, createdBy, uri, useStatement, sequenceNumber, eadDaoActuate,eadDaoShow, digitalObjectId)
                  values 
               (%s, 1, %s, %s, %s, %s, %s, %s, %s, %s, %s, %s)"""
            logger.debug('sql6: ' + sql6)
            process_sql(sql6, (base_fv_id,time_now, time_now,atuser,atuser,file_uri,use_statement,0, ead_actuate,ead_show, doID))

            #create notes
            sql7 = " select max(archdescriptionrepeatingdataId) from ArchDescriptionRepeatingData"
            logger.debug('sql7: ' + sql7) 
            cursor.execute(sql7)
            data = cursor.fetchone()
       
            #existence and location of originals note 
            newadrd = int(data[0]) + 1
            seq_num = 0
            note_content = dip_uuid
            logger.debug("about to run sql8")
            sql8 = """insert into ArchDescriptionRepeatingData 
                (archDescriptionRepeatingDataId, descriminator, version, lastUpdated, created, lastUpdatedBy ,createdBy, repeatingDataType, title, sequenceNumber,
                eadIngestProblem, digitalObjectId, noteContent, notesEtcTypeId, basic, multiPart, internalOnly) values 
                (%s, 'note', 0, %s, %s, %s, %s, 'Note', '', %s, '', %s, %s, %s, '', '', '')"""

            logger.debug('sql8: ' + sql8)
            adrd = process_sql(sql8, (newadrd, time_now, time_now, atuser, atuser, seq_num, doID, note_content, 13 ))
        
            #conditions governing access note
            newadrd += 1
            seq_num += 1
            note_content = access_conditions
        
            adrd = process_sql(sql8, (newadrd, time_now, time_now, atuser, atuser, seq_num, doID, note_content, 8))
         
            #conditions governing use` note
            newadrd += 1
            seq_num += 1
            note_content = use_conditions

            adrd = process_sql(sql8, (newadrd, time_now, time_now, atuser, atuser, seq_num, doID, note_content, 9))
   
    process_sql("commit")
=======
            resource_id = pairs[uuid]['rcid'] if pairs[uuid]['rcid'] > 0 else pairs[uuid]['rid']
            client.add_digital_object(resource_id,
                                      uuid,
                                      uri=file_uri,
                                      restricted=restrictions_apply,
                                      xlink_actuate=ead_actuate,
                                      xlink_show=ead_show,
                                      location_of_originals=dip_uuid,
                                      inherit_dates=True)

>>>>>>> 8e49b8bd
    delete_pairs(dip_uuid)
    logger.info("completed upload successfully")

if __name__ == '__main__':

    RESTRICTIONS_CHOICES = ['yes', 'no', 'premis']
    EAD_SHOW_CHOICES = ['embed', 'new', 'none', 'other', 'replace']
    EAD_ACTUATE_CHOICES = ['none', 'onLoad', 'other', 'onRequest']

    parser = argparse.ArgumentParser(description="A program to take digital objects from a DIP and upload them to an archivists toolkit db")
    parser.add_argument('--host', default="localhost", dest="atdbhost",
                        metavar="host", help="hostname or ip of archivists toolkit db")
    parser.add_argument('--port', type=int, default=3306, dest='atdbport',
                        metavar="port", help="port used by archivists toolkit mysql db")
    parser.add_argument('--dbname', dest='atdb', metavar="db",
                        help="name of mysql database used by archivists toolkit")
    parser.add_argument('--dbuser', dest='atdbuser', metavar="db user")
    parser.add_argument('--dbpass', dest='atdbpass', metavar="db password")
    parser.add_argument('--dip_location', metavar="dip location")
    parser.add_argument('--dip_name', metavar="dip name")
    parser.add_argument('--dip_uuid', metavar="dip uuid")
    parser.add_argument('--atuser', metavar="at user")
    parser.add_argument('--restrictions', metavar="restrictions apply", default="premis", choices=RESTRICTIONS_CHOICES)
    parser.add_argument('--object_type', metavar="object type", default="")
    parser.add_argument('--ead_actuate', metavar="ead actuate", default="onRequest", choices=EAD_ACTUATE_CHOICES)
    parser.add_argument('--ead_show', metavar="ead show", default="new", choices=EAD_SHOW_CHOICES)
    parser.add_argument('--use_statement', metavar="use statement")
    parser.add_argument('--uri_prefix', metavar="uri prefix")
    parser.add_argument('--access_conditions', metavar="conditions governing access", default="")
    parser.add_argument('--use_conditions', metavar="conditions governing use", default="")
    parser.add_argument('--version', action='version', version='%(prog)s 0.1.0')
    args = parser.parse_args()
    if not args.atdb:
        get_user_input()

    try:
        mylist = get_files_from_dip(args.dip_location, args.dip_name, args.dip_uuid)
        upload_to_atk(mylist, args.atuser, args.ead_actuate, args.ead_show, args.object_type, args.use_statement, args.uri_prefix, args.dip_uuid, args.access_conditions, args.use_conditions, args.restrictions, args.dip_location)

    except Exception:
        logging.exception("Unable to upload DIPs to Archivist's Toolkit")
        sys.exit(1)<|MERGE_RESOLUTION|>--- conflicted
+++ resolved
@@ -114,31 +114,8 @@
         except Exception:
             raise
             exit(4)
-<<<<<<< HEAD
-            
-    global db
-    global cursor
-    db = atk.connect_db(args.atdbhost, args.atdbport, args.atdbuser, args.atdbpass, args.atdb)
-    cursor = db.cursor()
-    
-    #get a list of all the items in this collection
-    #col = atk.collection_list(db, resource_id)
-    #logger.debug("got collection_list: {}".format(len(col)))
-    sql0 = "select max(fileVersionId) from FileVersions"
-    logger.info('sql0: ' + sql0)
-    cursor.execute(sql0)
-    data = cursor.fetchone()
-    if not data[0]:
-        newfVID = 1
-    else:
-        newfVID = int(data[0]) 
-    logger.info('base file version id found is ' + str(data[0]))
-    global base_fv_id 
-    base_fv_id = newfVID        
-=======
 
     client = ArchivistsToolkitClient(args.atdbhost, args.atdbuser, args.atdbpass, args.atdb)
->>>>>>> 8e49b8bd
 
     pairs = get_pairs(dip_uuid)
     # TODO test to make sure we got some pairs
@@ -190,119 +167,6 @@
         file_uri = uri_prefix + file_name
 
         if uuid in pairs:
-<<<<<<< HEAD
-            is_resource = False
-            if pairs[uuid]['rcid'] > 0:
-                val = pairs[uuid]['rcid']
-                sql1 = '''select resourceComponentId, dateBegin, dateEnd, dateExpression, title from
-                          ResourcesComponents where resourcecomponentid = %s'''
-            else:
-                is_resource = True
-                val = pairs[uuid]['rid']
-                sql1 = '''select resourceComponentId, dateBegin, dateEnd, dateExpression, title from
-                          Resources where resourceid = %s'''
-                       
-            logger.debug('sql1:' + sql1) 
-            cursor.execute(sql1, (val,))
-            data = cursor.fetchone()
-            rcid = data[0]
-            dateBegin = data[1]
-            dateEnd = data[2]
-            dateExpression = data[3]
-            rc_title = data[4]
-            logger.debug("found rc_title " + rc_title + ":" + str(len(rc_title)) ) 
-            if (not rc_title or len(rc_title) == 0):
-                if (not dateExpression or len(dateExpression) == 0):
-                    if dateBegin == dateEnd:
-                        short_file_name = str(dateBegin)
-                    else:
-                        short_file_name = str(dateBegin) + '-' + str(dateEnd)
-                else:
-                    short_file_name = dateExpression
-            else:
-                short_file_name = rc_title
-
-            logger.debug("dateExpression is : " + str(dateExpression) + str(len(dateExpression)))
-            logger.debug("dates are  " + str(dateBegin) + "-" + str(dateEnd))
-            logger.debug("short file name is " + str(short_file_name))
- 
-            sql2 = "select repositoryId from Repositories" 
-            logger.debug('sql2: ' + sql2)
-
-            cursor.execute(sql2)
-            data = cursor.fetchone()
-            repoId = data[0]
-            logger.debug('repoId: ' + str(repoId))
-            sql3 = " select max(archDescriptionInstancesId) from ArchDescriptionInstances"
-            logger.debug('sql3: ' + sql3) 
-            cursor.execute(sql3)
-            data = cursor.fetchone()
-            newaDID = int(data[0]) + 1
-
-            if is_resource:
-                sql4 = "insert into ArchDescriptionInstances (archDescriptionInstancesId, instanceDescriminator, instanceType, resourceId) values (%s, 'digital', 'Digital object', %s)"
-            else:
-                sql4 = "insert into ArchDescriptionInstances (archDescriptionInstancesId, instanceDescriminator, instanceType, resourceComponentId) values (%s, 'digital', 'Digital object', %s)"
-        
-            logger.debug('sql4:' + sql4)
-            adid = process_sql(sql4, (newaDID, rcid))
-            #added sanity checks in case date fields in original archival description were all empty
-            if len(dateExpression) == 0:
-                dateExpression = 'null'
-            if not dateBegin: 
-                dateBegin = 0
-            if not dateEnd:
-                dateEnd = 0
-   
-            sql5 = """INSERT INTO DigitalObjects                  
-               (`version`,`lastUpdated`,`created`,`lastUpdatedBy`,`createdBy`,`title`,
-                `dateExpression`,`dateBegin`,`dateEnd`,`languageCode`,`restrictionsApply`,
-                `eadDaoActuate`,`eadDaoShow`,`metsIdentifier`,`objectType`,`label`, 
-                `objectOrder`,`archDescriptionInstancesId`,`repositoryId`)
-               VALUES (1, %s, %s, %s, %s, %s, %s, %s, %s, 'English', %s, %s, %s, %s, %s,' ',  0, %s, %s)"""
-            logger.debug('sql5: ' + sql5)
-            doID = process_sql(sql5, (time_now, time_now, atuser, atuser, short_file_name,dateExpression, dateBegin, dateEnd, int(restrictions_apply), ead_actuate, ead_show,uuid, object_type, newaDID, repoId))
-            sql6 = """insert into FileVersions (fileVersionId, version, lastUpdated, created, lastUpdatedBy, createdBy, uri, useStatement, sequenceNumber, eadDaoActuate,eadDaoShow, digitalObjectId)
-                  values 
-               (%s, 1, %s, %s, %s, %s, %s, %s, %s, %s, %s, %s)"""
-            logger.debug('sql6: ' + sql6)
-            process_sql(sql6, (base_fv_id,time_now, time_now,atuser,atuser,file_uri,use_statement,0, ead_actuate,ead_show, doID))
-
-            #create notes
-            sql7 = " select max(archdescriptionrepeatingdataId) from ArchDescriptionRepeatingData"
-            logger.debug('sql7: ' + sql7) 
-            cursor.execute(sql7)
-            data = cursor.fetchone()
-       
-            #existence and location of originals note 
-            newadrd = int(data[0]) + 1
-            seq_num = 0
-            note_content = dip_uuid
-            logger.debug("about to run sql8")
-            sql8 = """insert into ArchDescriptionRepeatingData 
-                (archDescriptionRepeatingDataId, descriminator, version, lastUpdated, created, lastUpdatedBy ,createdBy, repeatingDataType, title, sequenceNumber,
-                eadIngestProblem, digitalObjectId, noteContent, notesEtcTypeId, basic, multiPart, internalOnly) values 
-                (%s, 'note', 0, %s, %s, %s, %s, 'Note', '', %s, '', %s, %s, %s, '', '', '')"""
-
-            logger.debug('sql8: ' + sql8)
-            adrd = process_sql(sql8, (newadrd, time_now, time_now, atuser, atuser, seq_num, doID, note_content, 13 ))
-        
-            #conditions governing access note
-            newadrd += 1
-            seq_num += 1
-            note_content = access_conditions
-        
-            adrd = process_sql(sql8, (newadrd, time_now, time_now, atuser, atuser, seq_num, doID, note_content, 8))
-         
-            #conditions governing use` note
-            newadrd += 1
-            seq_num += 1
-            note_content = use_conditions
-
-            adrd = process_sql(sql8, (newadrd, time_now, time_now, atuser, atuser, seq_num, doID, note_content, 9))
-   
-    process_sql("commit")
-=======
             resource_id = pairs[uuid]['rcid'] if pairs[uuid]['rcid'] > 0 else pairs[uuid]['rid']
             client.add_digital_object(resource_id,
                                       uuid,
@@ -313,7 +177,6 @@
                                       location_of_originals=dip_uuid,
                                       inherit_dates=True)
 
->>>>>>> 8e49b8bd
     delete_pairs(dip_uuid)
     logger.info("completed upload successfully")
 
